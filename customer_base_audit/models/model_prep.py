--- conflicted
+++ resolved
@@ -63,21 +63,12 @@
                 f"T must be positive: {self.T} (customer_id={self.customer_id})"
             )
         # With period-level aggregations, recency might slightly exceed T due to period boundaries.
-<<<<<<< HEAD
         # Cap recency at T and log a warning to aid debugging.
         if self.recency > self.T:
             logger.warning(
                 f"Recency ({self.recency:.2f}) exceeds T ({self.T:.2f}) for customer {self.customer_id}. "
                 f"Capping recency at T. This is expected with period-level aggregations but may indicate "
                 f"period boundary approximation issues if it occurs frequently."
-=======
-        # Cap recency at T instead of erroring to handle this approximation gracefully.
-        if self.recency > self.T:
-            logger.warning(
-                f"Recency ({self.recency:.2f}) exceeds T ({self.T:.2f}) "
-                f"for customer {self.customer_id}. Capping recency at T. "
-                f"This is expected with period-level aggregations."
->>>>>>> ce26a504
             )
             object.__setattr__(self, "recency", self.T)
 
