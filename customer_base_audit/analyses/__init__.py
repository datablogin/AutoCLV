--- conflicted
+++ resolved
@@ -14,18 +14,16 @@
 """
 
 from .lens1 import Lens1Metrics, analyze_single_period, calculate_revenue_concentration
-<<<<<<< HEAD
+from .lens2 import (
+    CustomerMigration,
+    Lens2Metrics,
+    analyze_period_comparison,
+)
 from .lens3 import (
     CohortPeriodMetrics,
     Lens3Metrics,
     analyze_cohort_evolution,
     calculate_retention_curve,
-=======
-from .lens2 import (
-    CustomerMigration,
-    Lens2Metrics,
-    analyze_period_comparison,
->>>>>>> 659d9c2b
 )
 
 __all__ = [
@@ -33,15 +31,13 @@
     "Lens1Metrics",
     "analyze_single_period",
     "calculate_revenue_concentration",
-<<<<<<< HEAD
+    # Lens 2
+    "CustomerMigration",
+    "Lens2Metrics",
+    "analyze_period_comparison",
     # Lens 3
     "CohortPeriodMetrics",
     "Lens3Metrics",
     "analyze_cohort_evolution",
     "calculate_retention_curve",
-=======
-    "CustomerMigration",
-    "Lens2Metrics",
-    "analyze_period_comparison",
->>>>>>> 659d9c2b
 ]