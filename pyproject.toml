--- conflicted
+++ resolved
@@ -8,9 +8,6 @@
 description = "Customer Lifetime Value (CLV) analytics platform with synthetic data generation"
 requires-python = ">=3.12"
 dependencies = [
-<<<<<<< HEAD
-    "pandas>=2.0.0",
-=======
     "pandas>=2.1.0,<3.0.0",
     "matplotlib>=3.8.0,<4.0.0",
     "click>=8.1.7,<9.0.0",
@@ -22,7 +19,6 @@
 dev = [
     "pytest>=8.4.0,<9.0.0",
     "ruff==0.12.12",
->>>>>>> 82c78bec
 ]
 
 [tool.pytest.ini_options]
