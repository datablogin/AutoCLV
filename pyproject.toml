--- conflicted
+++ resolved
@@ -16,32 +16,25 @@
     "pymc-marketing>=0.3.0",
     "pymc>=5.10.0",
     "arviz>=0.16.0",
-<<<<<<< HEAD
-    "mcp>=0.1.0",
-    "pydantic>=2.0.0",
-=======
     # Phase 0: MCP Server & Agentic Architecture
     "fastmcp>=2.12.0",
     "langgraph>=0.6.0",
     "opentelemetry-sdk>=1.37.0",
     "opentelemetry-instrumentation>=0.58b0",
     "structlog>=25.4.0",
+    # Phase 1: Rich Formatters (Visualization)
+    "kaleido==0.2.1",
     # Phase 4: Observability & Resilience
     "tenacity>=9.0.0",
     # Phase 5: Natural Language Interface
     "anthropic>=0.39.0",
->>>>>>> d1895256
 ]
 
 [project.optional-dependencies]
 dev = [
     "pytest>=8.4.0,<9.0.0",
-<<<<<<< HEAD
-    "ruff==0.14.0",
-=======
     "pytest-asyncio>=1.2.0",
     "ruff==0.14.1",
->>>>>>> d1895256
 ]
 
 [project.scripts]
