"""Tests for model input preparation utilities (BG/NBD and Gamma-Gamma)."""

from datetime import datetime
from decimal import Decimal

import pandas as pd
import pytest

from customer_base_audit.foundation.data_mart import PeriodAggregation
from customer_base_audit.models.model_prep import (
    BGNBDInput,
    GammaGammaInput,
    prepare_bg_nbd_inputs,
    prepare_gamma_gamma_inputs,
)


class TestBGNBDInput:
    """Test BGNBDInput dataclass validation."""

    def test_valid_bgnbd_input(self):
        """Valid BG/NBD input should be created successfully."""
        input_data = BGNBDInput(customer_id="C1", frequency=5, recency=30.0, T=90.0)
        assert input_data.customer_id == "C1"
        assert input_data.frequency == 5
        assert input_data.recency == 30.0
        assert input_data.T == 90.0

    def test_negative_frequency_raises_error(self):
        """Negative frequency should raise ValueError."""
        with pytest.raises(ValueError, match="Frequency cannot be negative"):
            BGNBDInput(customer_id="C1", frequency=-1, recency=30.0, T=90.0)

    def test_negative_recency_raises_error(self):
        """Negative recency should raise ValueError."""
        with pytest.raises(ValueError, match="Recency cannot be negative"):
            BGNBDInput(customer_id="C1", frequency=5, recency=-10.0, T=90.0)

    def test_zero_T_raises_error(self):
        """Zero T should raise ValueError."""
        with pytest.raises(ValueError, match="T must be positive"):
            BGNBDInput(customer_id="C1", frequency=5, recency=30.0, T=0.0)

    def test_negative_T_raises_error(self):
        """Negative T should raise ValueError."""
        with pytest.raises(ValueError, match="T must be positive"):
            BGNBDInput(customer_id="C1", frequency=5, recency=30.0, T=-90.0)

    def test_recency_exceeds_T_is_capped(self):
        """Recency exceeding T should be capped at T (Issue #4)."""
        input_data = BGNBDInput(customer_id="C1", frequency=5, recency=100.0, T=90.0)
        # recency should be capped at T
        assert input_data.recency == 90.0
        assert input_data.T == 90.0

    def test_recency_equals_T_is_valid(self):
        """Recency equal to T should be valid (edge case)."""
        input_data = BGNBDInput(customer_id="C1", frequency=5, recency=90.0, T=90.0)
        assert input_data.recency == input_data.T


class TestGammaGammaInput:
    """Test GammaGammaInput dataclass validation."""

    def test_valid_gamma_gamma_input(self):
        """Valid Gamma-Gamma input should be created successfully."""
        input_data = GammaGammaInput(
            customer_id="C1", frequency=5, monetary_value=Decimal("50.00")
        )
        assert input_data.customer_id == "C1"
        assert input_data.frequency == 5
        assert input_data.monetary_value == Decimal("50.00")

    def test_frequency_less_than_2_raises_error(self):
        """Frequency < 2 should raise ValueError."""
        with pytest.raises(ValueError, match="Frequency must be >= 2"):
            GammaGammaInput(
                customer_id="C1", frequency=1, monetary_value=Decimal("50.00")
            )

    def test_negative_monetary_value_raises_error(self):
        """Negative monetary value should raise ValueError."""
        with pytest.raises(ValueError, match="Monetary value must be positive"):
            GammaGammaInput(
                customer_id="C1", frequency=5, monetary_value=Decimal("-50.00")
            )

    def test_frequency_exactly_2_is_valid(self):
        """Frequency exactly 2 should be valid (minimum for Gamma-Gamma)."""
        input_data = GammaGammaInput(
            customer_id="C1", frequency=2, monetary_value=Decimal("50.00")
        )
        assert input_data.frequency == 2


class TestPrepareBGNBDInputs:
    """Test prepare_bg_nbd_inputs function."""

    def test_empty_input_returns_empty_dataframe(self):
        """Empty period aggregations should return empty DataFrame with correct columns."""
        df = prepare_bg_nbd_inputs([], datetime(2023, 1, 1), datetime(2023, 12, 31))
        assert isinstance(df, pd.DataFrame)
        assert len(df) == 0
        assert list(df.columns) == ["customer_id", "frequency", "recency", "T"]

    def test_single_customer_single_period(self):
        """Single customer with single period should have frequency=0."""
        periods = [
            PeriodAggregation(
                customer_id="C1",
                period_start=datetime(2023, 1, 1),
                period_end=datetime(2023, 2, 1),
                total_orders=1,
                total_spend=100.0,
                total_margin=30.0,
                total_quantity=5,
            )
        ]
        df = prepare_bg_nbd_inputs(periods, datetime(2023, 1, 1), datetime(2023, 6, 1))
        assert len(df) == 1
        assert df.loc[0, "customer_id"] == "C1"
        assert df.loc[0, "frequency"] == 0  # 1 order - 1 = 0 repeat purchases
        assert df.loc[0, "recency"] == 0.0  # No repeat purchases
        # T = from first period start (2023-01-01) to observation end (2023-06-01)
        expected_T = (datetime(2023, 6, 1) - datetime(2023, 1, 1)).days
        assert df.loc[0, "T"] == pytest.approx(expected_T, abs=1.0)

    def test_single_customer_multiple_periods(self):
        """Single customer with multiple periods should calculate frequency, recency, T."""
        periods = [
            PeriodAggregation(
                customer_id="C1",
                period_start=datetime(2023, 1, 1),
                period_end=datetime(2023, 2, 1),
                total_orders=2,
                total_spend=150.0,
                total_margin=45.0,
                total_quantity=10,
            ),
            PeriodAggregation(
                customer_id="C1",
                period_start=datetime(2023, 3, 1),
                period_end=datetime(2023, 4, 1),
                total_orders=1,
                total_spend=50.0,
                total_margin=15.0,
                total_quantity=3,
            ),
        ]
        df = prepare_bg_nbd_inputs(periods, datetime(2023, 1, 1), datetime(2023, 6, 1))
        assert len(df) == 1
        assert df.loc[0, "customer_id"] == "C1"
        assert df.loc[0, "frequency"] == 2  # 3 total orders - 1 = 2 repeat purchases
        # Recency = from first period start (2023-01-01) to last period end (2023-04-01)
        expected_recency = (datetime(2023, 4, 1) - datetime(2023, 1, 1)).days
        assert df.loc[0, "recency"] == pytest.approx(expected_recency, abs=1.0)
        # T = from first period start (2023-01-01) to observation end (2023-06-01)
        expected_T = (datetime(2023, 6, 1) - datetime(2023, 1, 1)).days
        assert df.loc[0, "T"] == pytest.approx(expected_T, abs=1.0)

    def test_multiple_customers(self):
        """Multiple customers should be correctly grouped and sorted."""
        periods = [
            PeriodAggregation(
                "C2",
                datetime(2023, 2, 1),
                datetime(2023, 3, 1),
                1,
                75.0,
                20.0,
                3,
            ),
            PeriodAggregation(
                "C1",
                datetime(2023, 1, 1),
                datetime(2023, 2, 1),
                2,
                100.0,
                30.0,
                5,
            ),
            PeriodAggregation(
                "C1",
                datetime(2023, 3, 1),
                datetime(2023, 4, 1),
                1,
                50.0,
                15.0,
                2,
            ),
        ]
        df = prepare_bg_nbd_inputs(periods, datetime(2023, 1, 1), datetime(2023, 6, 1))
        assert len(df) == 2
        # Should be sorted by customer_id
        assert df.loc[0, "customer_id"] == "C1"
        assert df.loc[1, "customer_id"] == "C2"

        # C1: 3 total orders - 1 = 2 repeat purchases
        assert df.loc[0, "frequency"] == 2
        # C2: 1 total order - 1 = 0 repeat purchases
        assert df.loc[1, "frequency"] == 0

    def test_customer_with_exactly_2_transactions(self):
        """Customer with exactly 2 transactions (edge case for Gamma-Gamma threshold)."""
        periods = [
            PeriodAggregation(
                "C1",
                datetime(2023, 1, 1),
                datetime(2023, 2, 1),
                1,
                50.0,
                15.0,
                3,
            ),
            PeriodAggregation(
                "C1",
                datetime(2023, 2, 1),
                datetime(2023, 3, 1),
                1,
                75.0,
                20.0,
                4,
            ),
        ]
        df = prepare_bg_nbd_inputs(periods, datetime(2023, 1, 1), datetime(2023, 6, 1))
        assert len(df) == 1
        assert df.loc[0, "frequency"] == 1  # 2 orders - 1 = 1 repeat purchase

    def test_non_overlapping_periods(self):
        """Customers with non-overlapping activity periods."""
        periods = [
            PeriodAggregation(
                "C1",
                datetime(2023, 1, 1),
                datetime(2023, 2, 1),
                2,
                100.0,
                30.0,
                5,
            ),
            PeriodAggregation(
                "C1",
                datetime(2023, 5, 1),
                datetime(2023, 6, 1),
                1,
                50.0,
                15.0,
                3,
            ),
        ]
        df = prepare_bg_nbd_inputs(
            periods, datetime(2023, 1, 1), datetime(2023, 12, 31)
        )
        assert len(df) == 1
        assert df.loc[0, "frequency"] == 2  # 3 total orders - 1
        # Recency should span from first period start to last period end
        expected_recency = (datetime(2023, 6, 1) - datetime(2023, 1, 1)).days
        assert df.loc[0, "recency"] == pytest.approx(expected_recency, abs=1.0)


class TestPrepareGammaGammaInputs:
    """Test prepare_gamma_gamma_inputs function."""

    def test_empty_input_returns_empty_dataframe(self):
        """Empty period aggregations should return empty DataFrame with correct columns."""
        df = prepare_gamma_gamma_inputs([])
        assert isinstance(df, pd.DataFrame)
        assert len(df) == 0
        assert list(df.columns) == ["customer_id", "frequency", "monetary_value"]

    def test_single_customer_above_threshold(self):
        """Customer with frequency >= min_frequency should be included."""
        periods = [
            PeriodAggregation(
                "C1",
                datetime(2023, 1, 1),
                datetime(2023, 2, 1),
                3,
                150.0,
                45.0,
                10,
            )
        ]
        df = prepare_gamma_gamma_inputs(periods, min_frequency=2)
        assert len(df) == 1
        assert df.loc[0, "customer_id"] == "C1"
        assert df.loc[0, "frequency"] == 3
        # Monetary value = 150.0 / 3 = 50.0
        assert df.loc[0, "monetary_value"] == Decimal("50.00")

    def test_one_time_buyer_excluded(self):
        """Customer with frequency < min_frequency should be excluded."""
        periods = [
            PeriodAggregation(
                "C1",
                datetime(2023, 1, 1),
                datetime(2023, 2, 1),
                1,
                50.0,
                15.0,
                3,
            )
        ]
        df = prepare_gamma_gamma_inputs(periods, min_frequency=2)
        assert len(df) == 0  # One-time buyer excluded

    def test_exactly_min_frequency_included(self):
        """Customer with frequency exactly equal to min_frequency should be included."""
        periods = [
            PeriodAggregation(
                "C1",
                datetime(2023, 1, 1),
                datetime(2023, 2, 1),
                2,
                100.0,
                30.0,
                5,
            )
        ]
        df = prepare_gamma_gamma_inputs(periods, min_frequency=2)
        assert len(df) == 1
        assert df.loc[0, "frequency"] == 2
        # Monetary value = 100.0 / 2 = 50.0
        assert df.loc[0, "monetary_value"] == Decimal("50.00")

    def test_multiple_customers_mixed_frequencies(self):
        """Multiple customers with different frequencies (some excluded)."""
        periods = [
            # C1: 3 orders (included)
            PeriodAggregation(
                "C1",
                datetime(2023, 1, 1),
                datetime(2023, 2, 1),
                3,
                150.0,
                45.0,
                10,
            ),
            # C2: 1 order (excluded)
            PeriodAggregation(
                "C2",
                datetime(2023, 1, 1),
                datetime(2023, 2, 1),
                1,
                50.0,
                15.0,
                3,
            ),
            # C3: 5 orders across 2 periods (included)
            PeriodAggregation(
                "C3",
                datetime(2023, 1, 1),
                datetime(2023, 2, 1),
                2,
                100.0,
                30.0,
                5,
            ),
            PeriodAggregation(
                "C3",
                datetime(2023, 3, 1),
                datetime(2023, 4, 1),
                3,
                150.0,
                45.0,
                8,
            ),
        ]
        df = prepare_gamma_gamma_inputs(periods, min_frequency=2)
        assert len(df) == 2  # C1 and C3 included, C2 excluded
        # Should be sorted by customer_id
        assert df.loc[0, "customer_id"] == "C1"
        assert df.loc[1, "customer_id"] == "C3"

        # C1: 3 orders, 150.0 spend -> 50.0 avg
        assert df.loc[0, "frequency"] == 3
        assert df.loc[0, "monetary_value"] == Decimal("50.00")

        # C3: 5 orders, 250.0 total spend -> 50.0 avg
        assert df.loc[1, "frequency"] == 5
        assert df.loc[1, "monetary_value"] == Decimal("50.00")

    def test_custom_min_frequency_threshold(self):
        """Test with custom min_frequency threshold."""
        periods = [
            PeriodAggregation(
                "C1",
                datetime(2023, 1, 1),
                datetime(2023, 2, 1),
                2,
                100.0,
                30.0,
                5,
            ),
            PeriodAggregation(
                "C2",
                datetime(2023, 1, 1),
                datetime(2023, 2, 1),
                5,
                250.0,
                75.0,
                12,
            ),
        ]
        # With min_frequency=3, only C2 should be included
        df = prepare_gamma_gamma_inputs(periods, min_frequency=3)
        assert len(df) == 1
        assert df.loc[0, "customer_id"] == "C2"
        assert df.loc[0, "frequency"] == 5

    def test_monetary_value_precision(self):
        """Test monetary value calculation with Decimal precision."""
        periods = [
            PeriodAggregation(
                "C1",
                datetime(2023, 1, 1),
                datetime(2023, 2, 1),
                3,
                100.0,
                30.0,
                6,
            )
        ]
        df = prepare_gamma_gamma_inputs(periods, min_frequency=2)
        # 100.0 / 3 = 33.333... -> should round to 33.33
        assert df.loc[0, "monetary_value"] == Decimal("33.33")

    def test_aggregation_across_multiple_periods(self):
        """Customer with purchases in multiple periods should aggregate correctly."""
        periods = [
            PeriodAggregation(
                "C1",
                datetime(2023, 1, 1),
                datetime(2023, 2, 1),
                2,
                80.0,
                24.0,
                4,
            ),
            PeriodAggregation(
                "C1",
                datetime(2023, 2, 1),
                datetime(2023, 3, 1),
                1,
                40.0,
                12.0,
                2,
            ),
            PeriodAggregation(
                "C1",
                datetime(2023, 3, 1),
                datetime(2023, 4, 1),
                2,
                80.0,
                24.0,
                4,
            ),
        ]
        df = prepare_gamma_gamma_inputs(periods, min_frequency=2)
        assert len(df) == 1
        assert df.loc[0, "frequency"] == 5  # 2 + 1 + 2 = 5
        # Total spend: 80 + 40 + 80 = 200
        # Monetary value: 200 / 5 = 40.0
        assert df.loc[0, "monetary_value"] == Decimal("40.00")


class TestEdgeCases:
    """Test edge cases identified in code review."""

    def test_zero_monetary_value_raises_error(self):
        """Zero monetary value should raise ValueError (Gamma-Gamma requires positive values)."""
        with pytest.raises(
            ValueError, match="Monetary value must be positive \\(>0\\)"
        ):
            GammaGammaInput(
                customer_id="C1", frequency=2, monetary_value=Decimal("0.00")
            )

    def test_very_small_monetary_value_preserves_precision(self):
        """Very small monetary values should maintain decimal precision."""
        periods = [
            PeriodAggregation(
                "C1",
                datetime(2023, 1, 1),
                datetime(2023, 2, 1),
                100,
                1.00,  # 100 orders at $0.01 each
                0.30,
                100,
            )
        ]
        df = prepare_gamma_gamma_inputs(periods, min_frequency=2)
        assert len(df) == 1
        # Monetary value: 1.00 / 100 = 0.01
        assert df.loc[0, "monetary_value"] == Decimal("0.01")

    def test_decimal_precision_preserved_through_rounding(self):
        """Decimal precision should be preserved with ROUND_HALF_UP."""
        periods = [
            PeriodAggregation(
                "C1",
                datetime(2023, 1, 1),
                datetime(2023, 2, 1),
                3,
                10.00,  # 3 orders, $10 total -> $3.33... per order
                3.00,
                6,
            )
        ]
        df = prepare_gamma_gamma_inputs(periods, min_frequency=2)
        assert len(df) == 1
        # Monetary value: 10.00 / 3 = 3.333... -> should round to 3.33
        assert df.loc[0, "monetary_value"] == Decimal("3.33")

    def test_gamma_gamma_input_zero_monetary_value_validation(self):
        """GammaGammaInput should reject zero monetary values."""
        with pytest.raises(ValueError, match="must be positive"):
            GammaGammaInput(
                customer_id="C1", frequency=5, monetary_value=Decimal("0.00")
            )


<<<<<<< HEAD
class TestIssue61Validations:
    """Test validations added for Issue #61."""
=======
class TestInputDataValidation:
    """Test validation of negative values, boundary conditions, and parameter validation (Issue #61)."""
>>>>>>> ce26a504

    def test_negative_total_orders_in_bg_nbd(self):
        """prepare_bg_nbd_inputs should reject negative total_orders."""
        periods = [
            PeriodAggregation(
                "C1",
                datetime(2023, 1, 1),
                datetime(2023, 2, 1),
                -1,  # Invalid negative total_orders
                100.0,
                30.0,
                5,
            )
        ]
        with pytest.raises(
            ValueError, match="Invalid total_orders.*must be non-negative"
        ):
            prepare_bg_nbd_inputs(periods, datetime(2023, 1, 1), datetime(2023, 6, 1))

    def test_negative_total_spend_in_bg_nbd(self):
        """prepare_bg_nbd_inputs should reject negative total_spend."""
        periods = [
            PeriodAggregation(
                "C1",
                datetime(2023, 1, 1),
                datetime(2023, 2, 1),
                1,
                -100.0,  # Invalid negative total_spend
                -30.0,
                5,
            )
        ]
        with pytest.raises(
            ValueError, match="Invalid total_spend.*must be non-negative"
        ):
            prepare_bg_nbd_inputs(periods, datetime(2023, 1, 1), datetime(2023, 6, 1))

    def test_negative_total_orders_in_gamma_gamma(self):
        """prepare_gamma_gamma_inputs should reject negative total_orders."""
        periods = [
            PeriodAggregation(
                "C1",
                datetime(2023, 1, 1),
                datetime(2023, 2, 1),
                -5,  # Invalid negative total_orders
                100.0,
                30.0,
                10,
            )
        ]
        with pytest.raises(
            ValueError, match="Invalid total_orders.*must be non-negative"
        ):
            prepare_gamma_gamma_inputs(periods, min_frequency=2)

    def test_negative_total_spend_in_gamma_gamma(self):
        """prepare_gamma_gamma_inputs should reject negative total_spend."""
        periods = [
            PeriodAggregation(
                "C1",
                datetime(2023, 1, 1),
                datetime(2023, 2, 1),
                5,
                -200.0,  # Invalid negative total_spend
                -60.0,
                10,
            )
        ]
        with pytest.raises(
            ValueError, match="Invalid total_spend.*must be non-negative"
        ):
            prepare_gamma_gamma_inputs(periods, min_frequency=2)

    def test_zero_frequency_division_check(self):
<<<<<<< HEAD
        """Defensive check: division by zero should be caught (though prevented by design)."""
        # This test verifies the defensive programming in prepare_gamma_gamma_inputs
        # With min_frequency=0 (unusual but technically possible), a customer with 0 orders
        # would pass the frequency < min_frequency check and trigger the division check
=======
        """min_frequency=0 should be caught at function entry (prevents division by zero)."""
        # This test verifies that invalid min_frequency is caught early at function entry,
        # which prevents division by zero downstream. This is better than catching it later.
        # Updated in response to Claude Review recommendation to validate min_frequency early.
>>>>>>> ce26a504
        periods = [
            PeriodAggregation(
                "C1",
                datetime(2023, 1, 1),
                datetime(2023, 2, 1),
                0,  # Zero orders
                0.0,
                0.0,
                0,
            )
        ]
<<<<<<< HEAD
        with pytest.raises(
            ValueError, match="Cannot calculate monetary value with zero frequency"
        ):
=======
        # Now caught at function entry instead of during division
        with pytest.raises(ValueError, match="min_frequency must be >= 1"):
>>>>>>> ce26a504
            prepare_gamma_gamma_inputs(periods, min_frequency=0)

    def test_zero_values_are_valid(self):
        """Zero total_orders and total_spend should be valid (not negative)."""
        # BG/NBD: Zero orders is valid (results in frequency=0)
        periods = [
            PeriodAggregation(
                "C1",
                datetime(2023, 1, 1),
                datetime(2023, 2, 1),
                0,  # Zero orders is valid
                0.0,  # Zero spend is valid
                0.0,
                0,
            )
        ]
        df = prepare_bg_nbd_inputs(periods, datetime(2023, 1, 1), datetime(2023, 6, 1))
        assert len(df) == 1
        assert df.loc[0, "frequency"] == 0  # 0 - 1 = -1, but max(0, -1) = 0

        # Gamma-Gamma: Zero orders will be excluded by min_frequency filter
        df_gg = prepare_gamma_gamma_inputs(periods, min_frequency=2)
        assert len(df_gg) == 0  # Excluded by min_frequency

    def test_period_before_observation_start(self):
        """prepare_bg_nbd_inputs should reject periods starting before observation_start."""
        periods = [
            PeriodAggregation(
                "C1",
                datetime(2022, 12, 1),  # Before observation_start
                datetime(2023, 1, 15),
                1,
                100.0,
                30.0,
                5,
            )
        ]
        with pytest.raises(
            ValueError, match="Period start.*is before.*observation_start"
        ):
            prepare_bg_nbd_inputs(periods, datetime(2023, 1, 1), datetime(2023, 6, 1))

    def test_period_after_observation_end(self):
        """prepare_bg_nbd_inputs should reject periods ending after observation_end."""
        periods = [
            PeriodAggregation(
                "C1",
                datetime(2023, 5, 1),
                datetime(2023, 7, 1),  # After observation_end
                1,
                100.0,
                30.0,
                5,
            )
        ]
        with pytest.raises(ValueError, match="Period end.*is after.*observation_end"):
            prepare_bg_nbd_inputs(periods, datetime(2023, 1, 1), datetime(2023, 6, 1))

    def test_period_exactly_at_boundaries(self):
        """Periods exactly at observation window boundaries should be valid."""
        periods = [
            PeriodAggregation(
                "C1",
                datetime(2023, 1, 1),  # Exactly at observation_start
                datetime(2023, 2, 1),
                1,
                100.0,
                30.0,
                5,
            ),
            PeriodAggregation(
                "C2",
                datetime(2023, 5, 1),
                datetime(2023, 6, 1),  # Exactly at observation_end
                1,
                50.0,
                15.0,
                3,
            ),
        ]
        df = prepare_bg_nbd_inputs(periods, datetime(2023, 1, 1), datetime(2023, 6, 1))
        assert len(df) == 2  # Both should be valid

    def test_decimal_type_preserved_in_dataframe(self):
        """monetary_value should be Decimal type in DataFrame (Issue #3)."""
        periods = [
            PeriodAggregation(
                "C1",
                datetime(2023, 1, 1),
                datetime(2023, 2, 1),
                3,
                150.0,
                45.0,
                10,
            )
        ]
        df = prepare_gamma_gamma_inputs(periods, min_frequency=2)
        assert len(df) == 1

        # Verify monetary_value is Decimal type, not float
        monetary_value = df.loc[0, "monetary_value"]
        assert isinstance(monetary_value, Decimal)
        assert monetary_value == Decimal("50.00")

        # Verify column dtype is 'object' (which holds Decimal)
        assert df["monetary_value"].dtype == "object"

    def test_decimal_precision_not_lost(self):
        """High-precision Decimal values should not lose precision (Issue #3)."""
        periods = [
            PeriodAggregation(
                "C1",
                datetime(2023, 1, 1),
                datetime(2023, 2, 1),
                7,
                123.456789,  # High precision input
                37.0,
                20,
            )
        ]
        df = prepare_gamma_gamma_inputs(periods, min_frequency=2)
        assert len(df) == 1

        # Should round to 2 decimal places: 123.456789 / 7 = 17.636827... -> 17.64
        monetary_value = df.loc[0, "monetary_value"]
        assert isinstance(monetary_value, Decimal)
        assert monetary_value == Decimal("17.64")

    def test_dataframe_to_gamma_gamma_input_roundtrip(self):
        """DataFrame → GammaGammaInput should work with Decimal values (Issue #3)."""
        periods = [
            PeriodAggregation(
                "C1",
                datetime(2023, 1, 1),
                datetime(2023, 2, 1),
                5,
                250.0,
                75.0,
                15,
            )
        ]
        df = prepare_gamma_gamma_inputs(periods, min_frequency=2)

        # Create GammaGammaInput from DataFrame row
        row = df.iloc[0]
        gamma_input = GammaGammaInput(
            customer_id=row["customer_id"],
            frequency=row["frequency"],
            monetary_value=row["monetary_value"],  # Should be Decimal
        )

        # Verify successful creation
        assert gamma_input.customer_id == "C1"
        assert gamma_input.frequency == 5
        assert gamma_input.monetary_value == Decimal("50.00")

    def test_recency_slightly_exceeds_T(self):
        """Small recency > T (e.g., 0.1 days) should be capped (Issue #4)."""
        input_data = BGNBDInput(customer_id="C1", frequency=5, recency=90.1, T=90.0)
        assert input_data.recency == 90.0
        assert input_data.T == 90.0

    def test_recency_significantly_exceeds_T(self):
        """Large recency > T should still be capped (Issue #4)."""
        input_data = BGNBDInput(customer_id="C1", frequency=5, recency=200.0, T=90.0)
        assert input_data.recency == 90.0
        assert input_data.T == 90.0

    def test_recency_capping_preserves_other_fields(self):
        """Recency capping should not affect other fields (Issue #4)."""
        input_data = BGNBDInput(customer_id="C1", frequency=5, recency=100.0, T=90.0)
        assert input_data.customer_id == "C1"
        assert input_data.frequency == 5
        assert input_data.recency == 90.0  # Capped
<<<<<<< HEAD
        assert input_data.T == 90.0
=======
        assert input_data.T == 90.0

    def test_min_frequency_validation(self):
        """prepare_gamma_gamma_inputs should reject min_frequency < 1."""
        periods = [
            PeriodAggregation(
                "C1",
                datetime(2023, 1, 1),
                datetime(2023, 2, 1),
                3,
                150.0,
                45.0,
                10,
            )
        ]
        # min_frequency must be >= 1
        with pytest.raises(ValueError, match="min_frequency must be >= 1"):
            prepare_gamma_gamma_inputs(periods, min_frequency=0)

        with pytest.raises(ValueError, match="min_frequency must be >= 1"):
            prepare_gamma_gamma_inputs(periods, min_frequency=-1)
>>>>>>> ce26a504
<|MERGE_RESOLUTION|>--- conflicted
+++ resolved
@@ -520,13 +520,8 @@
             )
 
 
-<<<<<<< HEAD
-class TestIssue61Validations:
-    """Test validations added for Issue #61."""
-=======
 class TestInputDataValidation:
     """Test validation of negative values, boundary conditions, and parameter validation (Issue #61)."""
->>>>>>> ce26a504
 
     def test_negative_total_orders_in_bg_nbd(self):
         """prepare_bg_nbd_inputs should reject negative total_orders."""
@@ -601,17 +596,10 @@
             prepare_gamma_gamma_inputs(periods, min_frequency=2)
 
     def test_zero_frequency_division_check(self):
-<<<<<<< HEAD
-        """Defensive check: division by zero should be caught (though prevented by design)."""
-        # This test verifies the defensive programming in prepare_gamma_gamma_inputs
-        # With min_frequency=0 (unusual but technically possible), a customer with 0 orders
-        # would pass the frequency < min_frequency check and trigger the division check
-=======
         """min_frequency=0 should be caught at function entry (prevents division by zero)."""
         # This test verifies that invalid min_frequency is caught early at function entry,
         # which prevents division by zero downstream. This is better than catching it later.
         # Updated in response to Claude Review recommendation to validate min_frequency early.
->>>>>>> ce26a504
         periods = [
             PeriodAggregation(
                 "C1",
@@ -623,14 +611,8 @@
                 0,
             )
         ]
-<<<<<<< HEAD
-        with pytest.raises(
-            ValueError, match="Cannot calculate monetary value with zero frequency"
-        ):
-=======
         # Now caught at function entry instead of during division
         with pytest.raises(ValueError, match="min_frequency must be >= 1"):
->>>>>>> ce26a504
             prepare_gamma_gamma_inputs(periods, min_frequency=0)
 
     def test_zero_values_are_valid(self):
@@ -805,9 +787,6 @@
         assert input_data.customer_id == "C1"
         assert input_data.frequency == 5
         assert input_data.recency == 90.0  # Capped
-<<<<<<< HEAD
-        assert input_data.T == 90.0
-=======
         assert input_data.T == 90.0
 
     def test_min_frequency_validation(self):
@@ -828,5 +807,4 @@
             prepare_gamma_gamma_inputs(periods, min_frequency=0)
 
         with pytest.raises(ValueError, match="min_frequency must be >= 1"):
-            prepare_gamma_gamma_inputs(periods, min_frequency=-1)
->>>>>>> ce26a504
+            prepare_gamma_gamma_inputs(periods, min_frequency=-1)