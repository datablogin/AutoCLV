--- conflicted
+++ resolved
@@ -297,6 +297,63 @@
 #   data/texas_clv_client/customers.csv
 #   data/texas_clv_client/transactions.csv
 ```
+
+---
+
+## 📊 Pandas Integration (Track A)
+
+For users who prefer DataFrame workflows, the `customer_base_audit.pandas` module provides convenience adapters for all Track A components (RFM, Lens 1, Lens 2).
+
+### Quick Start
+```python
+import pandas as pd
+from datetime import datetime
+from customer_base_audit.pandas import calculate_rfm_df, analyze_single_period_df
+
+# Load period data
+periods_df = pd.read_csv('customer_periods.csv')
+
+# Calculate RFM metrics (one line!)
+rfm_df = calculate_rfm_df(periods_df, observation_end=datetime(2023, 12, 31))
+
+# Analyze single period
+lens1_df = analyze_single_period_df(rfm_df)
+
+# Export for Tableau/PowerBI
+rfm_df.to_csv('rfm_scores.csv', index=False)
+lens1_df.to_csv('lens1_metrics.csv', index=False)
+```
+
+### Period Comparison
+```python
+from customer_base_audit.pandas import analyze_period_comparison_df
+
+# Calculate RFM for two periods
+q1_rfm = calculate_rfm_df(q1_periods_df, datetime(2023, 3, 31))
+q2_rfm = calculate_rfm_df(q2_periods_df, datetime(2023, 6, 30))
+
+# Compare periods
+comparison = analyze_period_comparison_df(q1_rfm, q2_rfm)
+
+# Access results as DataFrames
+print(f"Retention: {comparison['metrics']['retention_rate'].iloc[0]}%")
+
+# Analyze churned customers
+churned = comparison['migration'][comparison['migration']['status'] == 'churned']
+churned_rfm = q1_rfm[q1_rfm['customer_id'].isin(churned['customer_id'])]
+print(f"Avg churned customer value: ${churned_rfm['monetary'].mean():.2f}")
+```
+
+**Benefits:**
+- ✅ One-line DataFrame conversions
+- ✅ Native pandas workflows in Jupyter notebooks
+- ✅ Easy export to BI tools (Tableau, PowerBI, etc.)
+- ✅ 100% backward compatible with existing dataclass API
+
+**Notes:**
+- Generators are deterministic for a given `seed` and Python version.
+- `ScenarioConfig` enforces safe parameter ranges; invalid values raise `ValueError`.
+- CSV outputs are ignored by Git (`data/`), regenerate locally as needed.
 
 ---
 
@@ -346,7 +403,6 @@
 pytest tests/integration/ -v
 ```
 
-<<<<<<< HEAD
 ---
 
 ## 🛠️ Development
@@ -448,60 +504,4 @@
 
 ---
 
-**Built with ❤️ for customer analytics professionals**
-=======
-## Pandas Integration (Track A)
-
-For users who prefer DataFrame workflows, the `customer_base_audit.pandas` module provides convenience adapters for all Track A components (RFM, Lens 1, Lens 2).
-
-### Quick Start
-```python
-import pandas as pd
-from datetime import datetime
-from customer_base_audit.pandas import calculate_rfm_df, analyze_single_period_df
-
-# Load period data
-periods_df = pd.read_csv('customer_periods.csv')
-
-# Calculate RFM metrics (one line!)
-rfm_df = calculate_rfm_df(periods_df, observation_end=datetime(2023, 12, 31))
-
-# Analyze single period
-lens1_df = analyze_single_period_df(rfm_df)
-
-# Export for Tableau/PowerBI
-rfm_df.to_csv('rfm_scores.csv', index=False)
-lens1_df.to_csv('lens1_metrics.csv', index=False)
-```
-
-### Period Comparison
-```python
-from customer_base_audit.pandas import analyze_period_comparison_df
-
-# Calculate RFM for two periods
-q1_rfm = calculate_rfm_df(q1_periods_df, datetime(2023, 3, 31))
-q2_rfm = calculate_rfm_df(q2_periods_df, datetime(2023, 6, 30))
-
-# Compare periods
-comparison = analyze_period_comparison_df(q1_rfm, q2_rfm)
-
-# Access results as DataFrames
-print(f"Retention: {comparison['metrics']['retention_rate'].iloc[0]}%")
-
-# Analyze churned customers
-churned = comparison['migration'][comparison['migration']['status'] == 'churned']
-churned_rfm = q1_rfm[q1_rfm['customer_id'].isin(churned['customer_id'])]
-print(f"Avg churned customer value: ${churned_rfm['monetary'].mean():.2f}")
-```
-
-**Benefits:**
-- ✅ One-line DataFrame conversions
-- ✅ Native pandas workflows in Jupyter notebooks
-- ✅ Easy export to BI tools (Tableau, PowerBI, etc.)
-- ✅ 100% backward compatible with existing dataclass API
-
-Notes
-- Generators are deterministic for a given `seed` and Python version.
-- `ScenarioConfig` enforces safe parameter ranges; invalid values raise `ValueError`.
-- CSV outputs are ignored by Git (`data/`), regenerate locally as needed.
->>>>>>> 5f7832ef
+**Built with ❤️ for customer analytics professionals**